from collections import namedtuple
from enum import IntEnum
import json
import logging
import signal as sig
import sys
<<<<<<< HEAD
from threading import Thread
=======
from threading import Event, Thread
>>>>>>> 38839a14
from time import sleep

from .log import LOG


def reset_sigint_handler():
    """Reset the sigint handler to the default.

    This fixes KeyboardInterrupt not getting raised when started via
    start-mycroft.sh
    """
    sig.signal(sig.SIGINT, sig.default_int_handler)


def create_daemon(target, args=(), kwargs=None):
    """Helper to quickly create and start a thread with daemon = True"""
    t = Thread(target=target, args=args, kwargs=kwargs)
    t.daemon = True
    t.start()
    return t


def wait_for_exit_signal():
    """Blocks until KeyboardInterrupt is received."""
    try:
        while True:
            sleep(100)
    except KeyboardInterrupt:
        pass


_log_all_bus_messages = False


def bus_logging_status():
    global _log_all_bus_messages
    return _log_all_bus_messages


def _update_log_level(msg, name):
    """Update log level for process.

    Arguments:
        msg (Message): Message sent to trigger the log level change
        name (str): Name of the current process
    """
    global _log_all_bus_messages

    # Respond to requests to adjust the logger settings
    lvl = msg["data"].get("level", "").upper()
    if lvl in ["CRITICAL", "ERROR", "WARNING", "INFO", "DEBUG"]:
        LOG.level = lvl
        LOG(name).info("Changing log level to: {}".format(lvl))
        try:
            logging.getLogger().setLevel(lvl)
            logging.getLogger('urllib3').setLevel(lvl)
        except Exception:
            pass  # We don't really care about if this fails...
    else:
        LOG(name).info("Invalid level provided: {}".format(lvl))

    # Allow enable/disable of messagebus traffic
    log_bus = msg["data"].get("bus", None)
    if log_bus is not None:
        LOG(name).info("Bus logging: {}".format(log_bus))
        _log_all_bus_messages = log_bus


def create_echo_function(name, whitelist=None):
    """Standard logging mechanism for Mycroft processes.

    This handles the setup of the basic logging for all Mycroft
    messagebus-based processes.
    TODO 20.08: extract log level setting thing completely from this function

    Arguments:
        name (str): Reference name of the process
        whitelist (list, optional): List of "type" strings. If defined, only
                                    messages in this list will be logged.

    Returns:
        func: The echo function
    """

    from mycroft.configuration import Configuration
    blacklist = Configuration.get().get("ignore_logs")

    # Make sure whitelisting doesn't remove the log level setting command
    if whitelist:
        whitelist.append('mycroft.debug.log')

    def echo(message):
        global _log_all_bus_messages
        try:
            msg = json.loads(message)
            msg_type = msg.get("type", "")
            # Whitelist match beginning of message
            # i.e 'mycroft.audio.service' will allow the message
            # 'mycroft.audio.service.play' for example
            if whitelist and not any([msg_type.startswith(e)
                                     for e in whitelist]):
                return

            if blacklist and msg_type in blacklist:
                return

            if msg_type == "mycroft.debug.log":
                _update_log_level(msg, name)
            elif msg_type == "registration":
                # do not log tokens from registration messages
                msg["data"]["token"] = None
                message = json.dumps(msg)
        except Exception as e:
            LOG.info("Error: {}".format(repr(e)), exc_info=True)

        if _log_all_bus_messages:
            # Listen for messages and echo them for logging
            LOG(name).info("BUS: {}".format(message))
    return echo


<<<<<<< HEAD
=======
def start_message_bus_client(service, bus=None, whitelist=None):
    """Start the bus client daemon and wait for connection.

    Arguments:
        service (str): name of the service starting the connection
        bus (MessageBusClient): an instance of the Mycroft MessageBusClient
        whitelist (list, optional): List of "type" strings. If defined, only
                                    messages in this list will be logged.
    Returns:
        A connected instance of the MessageBusClient
    """
    # Local imports to avoid circular importing
    from mycroft.messagebus.client import MessageBusClient
    from mycroft.configuration import Configuration
    # Create a client if one was not provided
    if bus is None:
        bus = MessageBusClient()
    Configuration.set_config_update_handlers(bus)
    bus_connected = Event()
    bus.on('message', create_echo_function(service, whitelist))
    # Set the bus connected event when connection is established
    bus.once('open', bus_connected.set)
    create_daemon(bus.run_forever)

    # Wait for connection
    bus_connected.wait()
    LOG.info('Connected to messagebus')

    return bus


>>>>>>> 38839a14
class ProcessState(IntEnum):

    """Oredered enum to make state checks easy.

    For example Alive can be determined using >= ProcessState.ALIVE,
    which will return True if the state is READY as well as ALIVE.
    """
    NOT_STARTED = 0
    STARTED = 1
    ERROR = 2
    STOPPING = 3
    ALIVE = 4
    READY = 5


# Process state change callback mappings.
_STATUS_CALLBACKS = [
    'on_started',
    'on_alive',
    'on_ready',
    'on_error',
    'on_stopping',
]


# namedtuple defaults only available on 3.7 and later python versions
if sys.version_info < (3, 7):
    StatusCallbackMap = namedtuple('CallbackMap', _STATUS_CALLBACKS)
    StatusCallbackMap.__new__.__defaults__ = (None,) * 5
else:
    StatusCallbackMap = namedtuple(
        'CallbackMap',
        _STATUS_CALLBACKS,
        defaults=(None,) * len(_STATUS_CALLBACKS),
    )


class ProcessStatus:
    """Process status tracker.

    The class tracks process status and execute callback methods on
    state changes as well as replies to messagebus queries of the
    process status.

    Arguments:
        name (str): process name, will be used to create the messagebus
                    messagetype "mycroft.{name}...".
        bus (MessageBusClient): Connection to the Mycroft messagebus.
        callback_map (StatusCallbackMap): optionally, status callbacks for the
                                          various status changes.
    """

    def __init__(self, name, bus, callback_map=None):

        # Messagebus connection
        self.bus = bus
        self.name = name

        self.callbacks = callback_map or StatusCallbackMap()
        self.state = ProcessState.NOT_STARTED
        self._register_handlers()

    def _register_handlers(self):
        """Register messagebus handlers for status queries."""
        self.bus.on('mycroft.{}.is_alive'.format(self.name), self.check_alive)
        self.bus.on('mycroft.{}.is_ready'.format(self.name),
                    self.check_ready)
        # The next one is for backwards compatibility
        # TODO: remove in 21.02
        self.bus.on(
            'mycroft.{}.all_loaded'.format(self.name), self.check_ready
        )

    def check_alive(self, message=None):
        """Respond to is_alive status request.

        Arguments:
            message: Optional message to respond to, if omitted no message
                     is sent.

        Returns:
            bool, True if process is alive.
        """
        is_alive = self.state >= ProcessState.ALIVE

        if message:
            status = {'status': is_alive}
            self.bus.emit(message.response(data=status))

        return is_alive

    def check_ready(self, message=None):
        """Respond to all_loaded status request.

        Arguments:
            message: Optional message to respond to, if omitted no message
                     is sent.

        Returns:
            bool, True if process is ready.
        """
        is_ready = self.state >= ProcessState.READY
        if message:
            status = {'status': is_ready}
            self.bus.emit(message.response(data=status))

        return is_ready

    def set_started(self):
        """Process is started."""
        self.state = ProcessState.STARTED
        if self.callbacks.on_started:
            self.callbacks.on_started()

    def set_alive(self):
        """Basic loading is done."""
        self.state = ProcessState.ALIVE
        if self.callbacks.on_alive:
            self.callbacks.on_alive()

    def set_ready(self):
        """All loading is done."""
        self.state = ProcessState.READY
        if self.callbacks.on_ready:
            self.callbacks.on_ready()

    def set_stopping(self):
        """Process shutdown has started."""
        self.state = ProcessState.STOPPING
        if self.callbacks.on_stopping:
            self.callbacks.on_stopping()

    def set_error(self, err=''):
        """An error has occured and the process is non-functional."""
        # Intentionally leave is_started True
        self.state = ProcessState.ERROR
        if self.callbacks.on_error:
            self.callbacks.on_error(err)<|MERGE_RESOLUTION|>--- conflicted
+++ resolved
@@ -4,11 +4,7 @@
 import logging
 import signal as sig
 import sys
-<<<<<<< HEAD
-from threading import Thread
-=======
 from threading import Event, Thread
->>>>>>> 38839a14
 from time import sleep
 
 from .log import LOG
@@ -130,8 +126,6 @@
     return echo
 
 
-<<<<<<< HEAD
-=======
 def start_message_bus_client(service, bus=None, whitelist=None):
     """Start the bus client daemon and wait for connection.
 
@@ -163,7 +157,6 @@
     return bus
 
 
->>>>>>> 38839a14
 class ProcessState(IntEnum):
 
     """Oredered enum to make state checks easy.
