--- conflicted
+++ resolved
@@ -421,7 +421,6 @@
         self.skill.bus.emit(Message("mycroft.gui.screen.close",
                                     {"skill_id": self.skill.skill_id}))
 
-<<<<<<< HEAD
     def play_video(self, url, title="", repeat=None, override_idle=True,
                    override_animations=None):
         """ Play video stream
@@ -487,8 +486,6 @@
         if self.__session_data.get("playStatus", "stop") == "pause":
             self["playStatus"] = "play"
 
-=======
->>>>>>> a976bd10
     def shutdown(self):
         """Shutdown gui interface.
 
